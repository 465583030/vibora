--- conflicted
+++ resolved
@@ -10,12 +10,8 @@
 > In case you have trouble with Vibora dependencies: `pip install vibora[pure]`
 
 
-<<<<<<< HEAD
+2. Create a file called `anything.py` with the following code:
 
-2. Create a file called `anything.py` with the following code:
-=======
-2) Create a file called `anything.py` with the following code:
->>>>>>> 6c6a45d6
 
 ```py
 from vibora import Vibora, JsonResponse
