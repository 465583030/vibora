--- conflicted
+++ resolved
@@ -72,30 +72,17 @@
     willing to replace Cython with baby cared C code. Still I'm willing to replace Cython with Rust extensions
     if they get stable enough.
 
-<<<<<<< HEAD
-  - Comparing a proof of concept against a fully featured framework is just dumb.
-
 #### Why don't you export the template engine into a new project ?
-=======
-#### Why don't export the template engine into a new project ?
->>>>>>> b1f24eb2
 
   - If people show interest, why not.
 
 #### What about Trio ?
 
   - Trio has some interesting concepts and although it's better
-<<<<<<< HEAD
   than asyncio in overall I'm not sure about it. The python async community
   is still young and splitting it is not good. We already have a bunch
   of libraries and uvloop so it's hard to move now. I would like to see
   some of it's concepts implemented on top of asyncio but that needs some
-=======
-  than asyncio in overall I'm not sure about it. Python async community
-  is still young and splitting it is not good. We already have a bunch
-  of libraries and uvloop so it's hard to move now. I would like to see
-  some of it's concepts implemented on top of asyncio but that need some
->>>>>>> b1f24eb2
   serious creativity because of asyncio design.
 
 #### Can we make Vibora faster ?
